--- conflicted
+++ resolved
@@ -76,14 +76,13 @@
   return getColorStr(u[0], u[1], u[2]);
 }
 
-<<<<<<< HEAD
+
 const numFormat = new Intl.NumberFormat("en-us");
-=======
+
 type ActionMode = "normal" | "eyedropper" | "draw" | "translate";
 
 const LEFT_MOUSE_BUTTON = 0;
 const MOUSEWHEEL_BUTTON = 1;
->>>>>>> c56dd8d6
 
 export function Board() {
   const [isPending, setIsPending] = useState(false);
@@ -461,33 +460,17 @@
             // onClick={(e) => {
             //   performActionOnCanvas(e);
             // }}
-<<<<<<< HEAD
-            onMouseDown={() => {
-              if (actionMode === "normal") {
-                setActionMode("draw");
-              }
-              if (actionMode === "eyedropper" && context) {
-                const pixel = context.getImageData(mouseX, mouseY, 1, 1);
-                setColor(uint8torgb(pixel.data));
-=======
             onMouseDown={({ button }) => {
               if (button === LEFT_MOUSE_BUTTON) {
                 if (actionMode === "normal") {
                   setActionMode("draw");
                 }
-                if (actionMode === "eyedropper") {
-                  const canvas = canvasRef.current;
-                  if (canvas) {
-                    const context = canvas.getContext("2d");
-                    if (context) {
-                      const pixel = context.getImageData(mouseX, mouseY, 1, 1);
-                      setColor(uint8torgb(pixel.data));
-                    }
-                  }
+                if (actionMode === "eyedropper" && context) {
+                  const pixel = context.getImageData(mouseX, mouseY, 1, 1);
+                  setColor(uint8torgb(pixel.data));
                 }
               } else if (button === MOUSEWHEEL_BUTTON) {
                 setActionMode("translate");
->>>>>>> c56dd8d6
               }
             }}
             onMouseUp={({ button }) => {
