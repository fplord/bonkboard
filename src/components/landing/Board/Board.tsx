--- conflicted
+++ resolved
@@ -32,7 +32,6 @@
   const canvasRef = useRef<HTMLCanvasElement>(null);
   const zoomCanvasRef = useRef<HTMLCanvasElement>(null);
 
-<<<<<<< HEAD
   // useEffect(() => {
   //   document.addEventListener('keydown', (event) => {
   //     if (event.ctrlKey && event.key === 'z') {
@@ -42,14 +41,6 @@
   //   });
   // // eslint-disable-next-line react-hooks/exhaustive-deps
   // }, [])
-=======
-  const { imageArr, fetchImage } = useImage();
-
-  useEffect(() => {
-    fetchImage();
-    // eslint-disable-next-line react-hooks/exhaustive-deps
-  }, []);
->>>>>>> b1932406
 
   useEffect(() => {
     const canvas = canvasRef.current;
@@ -319,7 +310,6 @@
       </GridItem>
 
       <GridItem px={10} pt={4}>
-<<<<<<< HEAD
         <Button
           variant="outline"
           size="sm"
@@ -382,28 +372,6 @@
           }}
         >
           <img src="icons/Back.png" />
-=======
-        <Button variant="outline" size="sm" onClick={() => zoomIn()}>
-          Zoom In
-        </Button>
-        <Button variant="outline" size="sm" onClick={() => zoomOut()}>
-          Zoom Out
-        </Button>
-        <Button variant="outline" size="sm" onClick={() => panLeft()}>
-          Pan Left
-        </Button>
-        <Button variant="outline" size="sm" onClick={() => panRight()}>
-          Pan Right
-        </Button>
-        <Button variant="outline" size="sm" onClick={() => panUp()}>
-          Pan Up
-        </Button>
-        <Button variant="outline" size="sm" onClick={() => panDown()}>
-          Pan Down
-        </Button>
-        <Button variant="outline" size="sm" onClick={() => undo()}>
-          Undo
->>>>>>> b1932406
         </Button>
         <Button variant="outline" size="sm" onClick={() => fetchImage()}>
           Refresh Image
